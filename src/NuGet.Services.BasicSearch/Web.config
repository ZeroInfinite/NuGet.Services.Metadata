<?xml version="1.0" encoding="utf-8"?>
<!--
  For more information on how to configure your ASP.NET application, please visit
  http://go.microsoft.com/fwlink/?LinkId=169433
  -->
<configuration>
  <system.web>
    <compilation debug="true" targetFramework="4.5.2"/>
    <httpRuntime targetFramework="4.5.2"/>
    <httpModules>
      <add name="ApplicationInsightsWebTracking" type="Microsoft.ApplicationInsights.Web.ApplicationInsightsHttpModule, Microsoft.AI.Web"/>
    </httpModules>
    <customErrors mode="Off"/>
    <sessionState mode="Off"/>
  </system.web>
  <appSettings>
    <!--
    <add key="Local.Lucene.Directory" value="C:\nuget\SearchData\Lucene-v2v3" />
    <add key="Local.Data.Directory" value="C:\nuget\SearchData\ng-search-data" />
    -->

    <add key="Storage.Primary" value=""/>
    <add key="Search.IndexContainer" value=""/>
    <add key="Search.DataContainer" value=""/>
    <add key="Search.IndexRefresh" value="300"/>
    <add key="Search.RegistrationBaseAddress" value="http://api.nuget.org/v3/registration0/"/>
    <add key="Search.AuxiliaryDataRefreshRateSec" value="3600"/>
    <add key="Search.IndexReloadRateSec" value="3600"/>
    <add key="owin:AppStartup" value="NuGet.Services.BasicSearch.Startup"/>
    <!-- BEGIN Serilog logging configuration -->
    <add key="serilog:ApplicationInsightsInstrumentationKey" value=""/>
    <!-- END Serilog logging configuration -->
    <!-- BEGIN KeyVault configuration -->
    <add key="keyVault:VaultName" value=""/>
    <add key="keyVault:ClientId" value=""/>
    <add key="keyVault:CertificateThumbprint" value=""/>
    <add key="keyVault:ValidateCertificate" value=""/>
    <!-- END KeyVault configuration -->
  </appSettings>
  <system.webServer>
    <applicationInitialization>
      <add initializationPage="/search/query"/>
    </applicationInitialization>
    <validation validateIntegratedModeConfiguration="false"/>
    <modules>
      <remove name="WebDAVModule"/>
      <remove name="ApplicationInsightsWebTracking"/>
      <add name="ApplicationInsightsWebTracking" type="Microsoft.ApplicationInsights.Web.ApplicationInsightsHttpModule, Microsoft.AI.Web" preCondition="managedHandler"/>
    </modules>
    <handlers>
      <remove name="WebDAV"/>

      <remove name="ExtensionlessUrlHandler-Integrated-4.0"/>
      <remove name="OPTIONSVerbHandler"/>
      <remove name="TRACEVerbHandler"/>
      <add name="ExtensionlessUrlHandler-Integrated-4.0" path="*." verb="*" type="System.Web.Handlers.TransferRequestHandler" preCondition="integratedMode,runtimeVersionv4.0"/>
    </handlers>
  </system.webServer>
  <runtime>
    <assemblyBinding xmlns="urn:schemas-microsoft-com:asm.v1">
      <dependentAssembly>
        <assemblyIdentity name="Microsoft.ApplicationInsights" publicKeyToken="31bf3856ad364e35" culture="neutral"/>
        <bindingRedirect oldVersion="0.0.0.0-2.1.0.0" newVersion="2.1.0.0"/>
      </dependentAssembly>
      <dependentAssembly>
        <assemblyIdentity name="Microsoft.Data.Edm" publicKeyToken="31bf3856ad364e35" culture="neutral"/>
        <bindingRedirect oldVersion="0.0.0.0-5.6.4.0" newVersion="5.6.4.0"/>
      </dependentAssembly>
      <dependentAssembly>
        <assemblyIdentity name="Microsoft.Data.Services.Client" publicKeyToken="31bf3856ad364e35" culture="neutral"/>
        <bindingRedirect oldVersion="0.0.0.0-5.6.4.0" newVersion="5.6.4.0"/>
      </dependentAssembly>
      <dependentAssembly>
        <assemblyIdentity name="Microsoft.Data.OData" publicKeyToken="31bf3856ad364e35" culture="neutral"/>
        <bindingRedirect oldVersion="0.0.0.0-5.6.4.0" newVersion="5.6.4.0"/>
      </dependentAssembly>
      <dependentAssembly>
<<<<<<< HEAD
        <assemblyIdentity name="Newtonsoft.Json" publicKeyToken="30ad4fe6b2a6aeed" culture="neutral"/>
        <bindingRedirect oldVersion="0.0.0.0-9.0.0.0" newVersion="9.0.0.0"/>
=======
        <assemblyIdentity name="Newtonsoft.Json" publicKeyToken="30ad4fe6b2a6aeed" culture="neutral" />
        <bindingRedirect oldVersion="0.0.0.0-9.0.0.0" newVersion="9.0.0.0" />
>>>>>>> cb34d0ff
      </dependentAssembly>
      <dependentAssembly>
        <assemblyIdentity name="Serilog" publicKeyToken="24c2f752a8e58a10" culture="neutral"/>
        <bindingRedirect oldVersion="0.0.0.0-2.0.0.0" newVersion="2.0.0.0"/>
      </dependentAssembly>
      <dependentAssembly>
        <assemblyIdentity name="EntityFramework" publicKeyToken="b77a5c561934e089" culture="neutral"/>
        <bindingRedirect oldVersion="0.0.0.0-6.0.0.0" newVersion="6.0.0.0"/>
      </dependentAssembly>
      <dependentAssembly>
        <assemblyIdentity name="Microsoft.WindowsAzure.Storage" publicKeyToken="31bf3856ad364e35" culture="neutral"/>
        <bindingRedirect oldVersion="0.0.0.0-7.0.0.0" newVersion="7.0.0.0"/>
      </dependentAssembly>
      <dependentAssembly>
        <assemblyIdentity name="NuGet.Packaging.Core" publicKeyToken="31bf3856ad364e35" culture="neutral"/>
        <bindingRedirect oldVersion="0.0.0.0-3.4.3.0" newVersion="3.4.3.0"/>
      </dependentAssembly>
      <dependentAssembly>
        <assemblyIdentity name="NuGet.Frameworks" publicKeyToken="31bf3856ad364e35" culture="neutral"/>
        <bindingRedirect oldVersion="0.0.0.0-3.5.0.0" newVersion="3.5.0.0"/>
      </dependentAssembly>
      <dependentAssembly>
        <assemblyIdentity name="NuGet.Packaging.Core.Types" publicKeyToken="31bf3856ad364e35" culture="neutral"/>
        <bindingRedirect oldVersion="0.0.0.0-3.4.3.0" newVersion="3.4.3.0"/>
      </dependentAssembly>
      <dependentAssembly>
        <assemblyIdentity name="NuGet.Versioning" publicKeyToken="31bf3856ad364e35" culture="neutral"/>
        <bindingRedirect oldVersion="0.0.0.0-3.5.0.0" newVersion="3.5.0.0"/>
      </dependentAssembly>
      <dependentAssembly>
        <assemblyIdentity name="NuGet.Logging" publicKeyToken="31bf3856ad364e35" culture="neutral"/>
        <bindingRedirect oldVersion="0.0.0.0-3.5.0.0" newVersion="3.5.0.0"/>
      </dependentAssembly>
      <dependentAssembly>
        <assemblyIdentity name="NuGet.Common" publicKeyToken="31bf3856ad364e35" culture="neutral"/>
        <bindingRedirect oldVersion="0.0.0.0-3.5.0.0" newVersion="3.5.0.0"/>
      </dependentAssembly>
    </assemblyBinding>
  </runtime>
</configuration><|MERGE_RESOLUTION|>--- conflicted
+++ resolved
@@ -75,13 +75,8 @@
         <bindingRedirect oldVersion="0.0.0.0-5.6.4.0" newVersion="5.6.4.0"/>
       </dependentAssembly>
       <dependentAssembly>
-<<<<<<< HEAD
-        <assemblyIdentity name="Newtonsoft.Json" publicKeyToken="30ad4fe6b2a6aeed" culture="neutral"/>
-        <bindingRedirect oldVersion="0.0.0.0-9.0.0.0" newVersion="9.0.0.0"/>
-=======
         <assemblyIdentity name="Newtonsoft.Json" publicKeyToken="30ad4fe6b2a6aeed" culture="neutral" />
         <bindingRedirect oldVersion="0.0.0.0-9.0.0.0" newVersion="9.0.0.0" />
->>>>>>> cb34d0ff
       </dependentAssembly>
       <dependentAssembly>
         <assemblyIdentity name="Serilog" publicKeyToken="24c2f752a8e58a10" culture="neutral"/>
