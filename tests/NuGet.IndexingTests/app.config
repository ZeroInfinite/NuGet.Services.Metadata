<?xml version="1.0" encoding="utf-8"?>
<configuration>
  <runtime>
    <assemblyBinding xmlns="urn:schemas-microsoft-com:asm.v1">
      <dependentAssembly>
        <assemblyIdentity name="Microsoft.Data.Edm" publicKeyToken="31bf3856ad364e35" culture="neutral"/>
        <bindingRedirect oldVersion="0.0.0.0-5.6.4.0" newVersion="5.6.4.0"/>
      </dependentAssembly>
      <dependentAssembly>
        <assemblyIdentity name="Microsoft.Data.Services.Client" publicKeyToken="31bf3856ad364e35" culture="neutral"/>
        <bindingRedirect oldVersion="0.0.0.0-5.6.4.0" newVersion="5.6.4.0"/>
      </dependentAssembly>
      <dependentAssembly>
        <assemblyIdentity name="Microsoft.Data.OData" publicKeyToken="31bf3856ad364e35" culture="neutral"/>
        <bindingRedirect oldVersion="0.0.0.0-5.6.4.0" newVersion="5.6.4.0"/>
      </dependentAssembly>
      <dependentAssembly>
<<<<<<< HEAD
        <assemblyIdentity name="Newtonsoft.Json" publicKeyToken="30ad4fe6b2a6aeed" culture="neutral"/>
        <bindingRedirect oldVersion="0.0.0.0-9.0.0.0" newVersion="9.0.0.0"/>
=======
        <assemblyIdentity name="Newtonsoft.Json" publicKeyToken="30ad4fe6b2a6aeed" culture="neutral" />
        <bindingRedirect oldVersion="0.0.0.0-9.0.0.0" newVersion="9.0.0.0" />
>>>>>>> cb34d0ff
      </dependentAssembly>
      <dependentAssembly>
        <assemblyIdentity name="EntityFramework" publicKeyToken="b77a5c561934e089" culture="neutral"/>
        <bindingRedirect oldVersion="0.0.0.0-6.0.0.0" newVersion="6.0.0.0"/>
      </dependentAssembly>
      <dependentAssembly>
        <assemblyIdentity name="Microsoft.WindowsAzure.Storage" publicKeyToken="31bf3856ad364e35" culture="neutral"/>
        <bindingRedirect oldVersion="0.0.0.0-7.0.0.0" newVersion="7.0.0.0"/>
      </dependentAssembly>
      <dependentAssembly>
        <assemblyIdentity name="NuGet.Packaging.Core" publicKeyToken="31bf3856ad364e35" culture="neutral"/>
        <bindingRedirect oldVersion="0.0.0.0-3.4.3.0" newVersion="3.4.3.0"/>
      </dependentAssembly>
      <dependentAssembly>
        <assemblyIdentity name="NuGet.Frameworks" publicKeyToken="31bf3856ad364e35" culture="neutral"/>
        <bindingRedirect oldVersion="0.0.0.0-3.5.0.0" newVersion="3.5.0.0"/>
      </dependentAssembly>
      <dependentAssembly>
        <assemblyIdentity name="NuGet.Packaging.Core.Types" publicKeyToken="31bf3856ad364e35" culture="neutral"/>
        <bindingRedirect oldVersion="0.0.0.0-3.4.3.0" newVersion="3.4.3.0"/>
      </dependentAssembly>
      <dependentAssembly>
        <assemblyIdentity name="NuGet.Versioning" publicKeyToken="31bf3856ad364e35" culture="neutral"/>
        <bindingRedirect oldVersion="0.0.0.0-3.5.0.0" newVersion="3.5.0.0"/>
      </dependentAssembly>
      <dependentAssembly>
        <assemblyIdentity name="NuGet.Logging" publicKeyToken="31bf3856ad364e35" culture="neutral"/>
        <bindingRedirect oldVersion="0.0.0.0-3.5.0.0" newVersion="3.5.0.0"/>
      </dependentAssembly>
      <dependentAssembly>
        <assemblyIdentity name="NuGet.Common" publicKeyToken="31bf3856ad364e35" culture="neutral"/>
        <bindingRedirect oldVersion="0.0.0.0-3.5.0.0" newVersion="3.5.0.0"/>
      </dependentAssembly>
    </assemblyBinding>
  </runtime>
</configuration><|MERGE_RESOLUTION|>--- conflicted
+++ resolved
@@ -15,13 +15,8 @@
         <bindingRedirect oldVersion="0.0.0.0-5.6.4.0" newVersion="5.6.4.0"/>
       </dependentAssembly>
       <dependentAssembly>
-<<<<<<< HEAD
-        <assemblyIdentity name="Newtonsoft.Json" publicKeyToken="30ad4fe6b2a6aeed" culture="neutral"/>
-        <bindingRedirect oldVersion="0.0.0.0-9.0.0.0" newVersion="9.0.0.0"/>
-=======
         <assemblyIdentity name="Newtonsoft.Json" publicKeyToken="30ad4fe6b2a6aeed" culture="neutral" />
         <bindingRedirect oldVersion="0.0.0.0-9.0.0.0" newVersion="9.0.0.0" />
->>>>>>> cb34d0ff
       </dependentAssembly>
       <dependentAssembly>
         <assemblyIdentity name="EntityFramework" publicKeyToken="b77a5c561934e089" culture="neutral"/>
