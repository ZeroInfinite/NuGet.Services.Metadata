﻿using Catalog;
using Catalog.Persistence;
using Microsoft.WindowsAzure.Storage;
using Microsoft.WindowsAzure.Storage.Blob;
using Newtonsoft.Json.Linq;
using System;
using System.Collections.Generic;
using System.IO;
using System.Linq;
using System.Net;
using System.Threading.Tasks;
using VDS.RDF;
using VDS.RDF.Parsing;
using VDS.RDF.Query;
using VDS.RDF.Query.Datasets;

namespace CatalogTests
{
    class Program
    {
<<<<<<< HEAD
=======
        static void BatchUpload(IStorage storage, string ownerId, List<Tuple<string, string>> batch, DateTime published)
        {
            foreach (Tuple<string, string> t in batch)
            {
                Console.WriteLine(t.Item1);
            }

            LocalPackageHandle[] handles = batch.Select((item) => new LocalPackageHandle(ownerId, item.Item1, item.Item2, published)).ToArray();

            Processor.Upload(handles, storage).Wait();

            Console.WriteLine("...uploaded");
        }

        static List<Tuple<string, string>> GatherPackageList(string paths)
        {
            List<Tuple<string, string>> packages = new List<Tuple<string, string>>();

            foreach (string path in paths.Split(';'))
            {
                DirectoryInfo nupkgs = new DirectoryInfo(path);
                foreach (DirectoryInfo registration in nupkgs.EnumerateDirectories())
                {
                    string registrationId = registration.Name.ToLowerInvariant();

                    foreach (FileInfo nupkg in registration.EnumerateFiles("*.nupkg"))
                    {
                        packages.Add(new Tuple<string, string>(registrationId, nupkg.FullName));
                    }
                }
            }

            return packages;
        }

        static void Test0()
        {
            IStorage storage = new FileStorage
            {
                Path = @"c:\data\site\pub",
                Container = "pub",
                BaseAddress = "http://localhost:8000"
            };

            string ownerId = "microsoft";
            //string path = @"c:\data\nupkgs;c:\data\nupkgs2;c:\data\nupkgs3;c:\data\nupkgs4";
            string path = @"c:\data\nupkgs";

            const int BatchSize = 100;

            DateTime before = DateTime.Now;

            List<Tuple<string, string>> packages = GatherPackageList(path);

            List<Tuple<string, string>> batch = new List<Tuple<string, string>>();
            foreach (Tuple<string, string> item in packages)
            {
                batch.Add(item);

                if (batch.Count == BatchSize)
                {
                    BatchUpload(storage, ownerId, batch, DateTime.Now);
                    batch.Clear();
                }
            }
            if (batch.Count > 0)
            {
                BatchUpload(storage, ownerId, batch, DateTime.Now);
            }

            DateTime after = DateTime.Now;

            Console.WriteLine("{0} seconds {1} packages", (after - before).TotalSeconds, packages.Count);

            if (storage is FileStorage)
            {
                Console.WriteLine("save: {0} load: {1}", ((FileStorage)storage).SaveCount, ((FileStorage)storage).LoadCount);
            }
        }
>>>>>>> bcb26c4a

        static async Task Test1(string resumePackage)
        {
            string connectionString = "";
            Storage storage = new AzureStorage
            {
                ConnectionString = connectionString,
                Container = "package-metadata",
                BaseAddress = "http://nugetprod1.blob.core.windows.net"
            };

            //IStorage storage = new FileStorage
            //{
            //    Path = @"c:\data\site\pub",
            //    Container = "pub",
            //    BaseAddress = "http://localhost:8000"
            //};

            DateTime before = DateTime.Now;

            CloudStorageAccount account = CloudStorageAccount.Parse(connectionString);
            CloudBlobContainer mdtriggers = account.CreateCloudBlobClient().GetContainerReference("mdtriggers");
            CloudBlobContainer metadata = account.CreateCloudBlobClient().GetContainerReference("package-metadata");
            CloudBlobContainer packages = account.CreateCloudBlobClient().GetContainerReference("packages");
            BlobContinuationToken token = null;

            int packageCount = 0;

            bool resumePoint = resumePackage == null;

            do
            {
                var result = mdtriggers.ListBlobsSegmented(token);
                token = result.ContinuationToken;
                var blobs = result.Results;
                packageCount += result.Results.Count();

                List<CloudPackageHandle> uploads = new List<CloudPackageHandle>();
                List<Task> downloads = new List<Task>();
                List<string> tempFiles = new List<string>();

                foreach (var blob in blobs)
                {
                    if (!resumePoint)
                    {
                        if (blob.Uri.ToString().ToLowerInvariant().Contains(resumePackage))
                        {
                            resumePoint = true;
                        }
                        else
                        {
                            continue;
                        }
                    }

                    var blobRef = account.CreateCloudBlobClient().GetBlobReferenceFromServer(blob.StorageUri);
                    var stream = blobRef.OpenRead();
                    var reader = new StreamReader(stream);
                    string json = reader.ReadToEnd();
                    var obj = JObject.Parse(json);
                    var ownerArray = JArray.Parse((string)obj["Owners"]);

                    string packageId = ((string)obj["PackageId"]).ToLowerInvariant();
                    string versionString = (string)obj["PackageVersion"];

                    string normalizedVersionString = SemanticVersionExtensions.Normalize(versionString);

                    string nupkgName = (packageId + "." + normalizedVersionString + ".nupkg").ToLowerInvariant();
                    string nupkgUrl = "http://nugetprod1.blob.core.windows.net/packages/" + nupkgName;

                    string file = Path.GetTempFileName();
                    tempFiles.Add(file);

                    downloads.Add(Task.Factory.StartNew(async () =>
                    {
                        try
                        {
                            await new WebClient().DownloadFileTaskAsync(new Uri(nupkgUrl), file);
                        }
                        catch (WebException)
                        {
                            using (var log = File.AppendText("log.txt"))
                            {
                                log.WriteLine("Couldn't download '{0}'.", nupkgName);
                            }
                            return;
                        }
                        var nupkgStream = File.OpenRead(file);
                        lock (uploads)
                        {
                            uploads.Add(new CloudPackageHandle(nupkgStream, ownerArray.Count() != 0 ? (string)ownerArray[0]["OwnerName"] : "NULL",
                                packageId, DateTime.Now));
                        }
                    }));

                    if (downloads.Count() == 100)
                    {
                        await Task.WhenAll(downloads.ToArray());

                        await Processor.Upload(uploads.ToArray(), storage);

                        lock (uploads)
                        {
                            foreach (var upload in uploads)
                            {
                                upload.Close();
                            }

                            downloads.Clear();
                            uploads.Clear();
                        }
                    }
                }

                if (downloads.Count() != 0)
                {
                    await Task.WhenAll(downloads.ToArray());

                    await Processor.Upload(uploads.ToArray(), storage);

                    foreach (var upload in uploads)
                    {
                        upload.Close();
                    }

                    downloads.Clear();
                    uploads.Clear();
                }

                foreach (string tempfile in tempFiles)
                {
                    File.Delete(tempfile);
                }
                tempFiles.Clear();

            } while (token != null);


            DateTime after = DateTime.Now;

            Console.WriteLine("{0} seconds {1} packages", (after - before).TotalSeconds, packageCount);

            Console.WriteLine("save: {0} load: {1}", ((FileStorage)storage).SaveCount, ((FileStorage)storage).LoadCount);
        }

        static void PrintException(Exception e)
        {
            if (e is AggregateException)
            {
                foreach (Exception ex in ((AggregateException)e).InnerExceptions)
                {
                    PrintException(ex);
                }
            }
            else
            {
                Console.WriteLine("{0} {1}", e.GetType().Name, e.Message);
                Console.WriteLine("{0}", e.StackTrace);
                if (e.InnerException != null)
                {
                    PrintException(e.InnerException);
                }
            }
        }

        static void Main(string[] args)
        {
            try
            {
                Test0();
                //Test1(args.Length > 0 ? args[0] : null).Wait();
<<<<<<< HEAD

                //BuilderTests.Test0();
                //BuilderTests.Test1();
                BuilderTests.Test2();

                //CollectorTests.Test0();
                //CollectorTests.Test1();
                //CollectorTests.Test2();
                //CollectorTests.Test3();
=======
                //Test2();
                //Test3();
                //Test4();
                //Test5();
>>>>>>> bcb26c4a
            }
            catch (Exception e)
            {
                PrintException(e);
            }
        }
    }
}<|MERGE_RESOLUTION|>--- conflicted
+++ resolved
@@ -18,89 +18,6 @@
 {
     class Program
     {
-<<<<<<< HEAD
-=======
-        static void BatchUpload(IStorage storage, string ownerId, List<Tuple<string, string>> batch, DateTime published)
-        {
-            foreach (Tuple<string, string> t in batch)
-            {
-                Console.WriteLine(t.Item1);
-            }
-
-            LocalPackageHandle[] handles = batch.Select((item) => new LocalPackageHandle(ownerId, item.Item1, item.Item2, published)).ToArray();
-
-            Processor.Upload(handles, storage).Wait();
-
-            Console.WriteLine("...uploaded");
-        }
-
-        static List<Tuple<string, string>> GatherPackageList(string paths)
-        {
-            List<Tuple<string, string>> packages = new List<Tuple<string, string>>();
-
-            foreach (string path in paths.Split(';'))
-            {
-                DirectoryInfo nupkgs = new DirectoryInfo(path);
-                foreach (DirectoryInfo registration in nupkgs.EnumerateDirectories())
-                {
-                    string registrationId = registration.Name.ToLowerInvariant();
-
-                    foreach (FileInfo nupkg in registration.EnumerateFiles("*.nupkg"))
-                    {
-                        packages.Add(new Tuple<string, string>(registrationId, nupkg.FullName));
-                    }
-                }
-            }
-
-            return packages;
-        }
-
-        static void Test0()
-        {
-            IStorage storage = new FileStorage
-            {
-                Path = @"c:\data\site\pub",
-                Container = "pub",
-                BaseAddress = "http://localhost:8000"
-            };
-
-            string ownerId = "microsoft";
-            //string path = @"c:\data\nupkgs;c:\data\nupkgs2;c:\data\nupkgs3;c:\data\nupkgs4";
-            string path = @"c:\data\nupkgs";
-
-            const int BatchSize = 100;
-
-            DateTime before = DateTime.Now;
-
-            List<Tuple<string, string>> packages = GatherPackageList(path);
-
-            List<Tuple<string, string>> batch = new List<Tuple<string, string>>();
-            foreach (Tuple<string, string> item in packages)
-            {
-                batch.Add(item);
-
-                if (batch.Count == BatchSize)
-                {
-                    BatchUpload(storage, ownerId, batch, DateTime.Now);
-                    batch.Clear();
-                }
-            }
-            if (batch.Count > 0)
-            {
-                BatchUpload(storage, ownerId, batch, DateTime.Now);
-            }
-
-            DateTime after = DateTime.Now;
-
-            Console.WriteLine("{0} seconds {1} packages", (after - before).TotalSeconds, packages.Count);
-
-            if (storage is FileStorage)
-            {
-                Console.WriteLine("save: {0} load: {1}", ((FileStorage)storage).SaveCount, ((FileStorage)storage).LoadCount);
-            }
-        }
->>>>>>> bcb26c4a
-
         static async Task Test1(string resumePackage)
         {
             string connectionString = "";
@@ -269,10 +186,7 @@
         {
             try
             {
-                Test0();
                 //Test1(args.Length > 0 ? args[0] : null).Wait();
-<<<<<<< HEAD
-
                 //BuilderTests.Test0();
                 //BuilderTests.Test1();
                 BuilderTests.Test2();
@@ -281,12 +195,6 @@
                 //CollectorTests.Test1();
                 //CollectorTests.Test2();
                 //CollectorTests.Test3();
-=======
-                //Test2();
-                //Test3();
-                //Test4();
-                //Test5();
->>>>>>> bcb26c4a
             }
             catch (Exception e)
             {
